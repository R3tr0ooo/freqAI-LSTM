<<<<<<< HEAD
=======
# A Trading Model Utilizing a Dynamic Weighting and Aggregate Scoring System with LSTM Networks
>>>>>>> 6befb5a9

# A Trading Model Utilizing a Dynamic Weighting and Aggregate Scoring System with LSTM Networks

A regression model and trading strategy for  [FreqAI](https://www.freqtrade.io/en/stable/freqai/) module
from [freqtrade](https://github.com/freqtrade/freqtrade), a crypto trading bot.

<<<<<<< HEAD
⚠️ **Since problems have started to arise with the latest versions of Freqtrade (> 2024.02), I will be porting this
model, and potentially other models, to PyTorch. PyTorch has better GPU support across platforms and allows for faster
development since it eliminates the need to edit the core of freqAI (maybe just increasing the timeframe limit from 5
minutes to a bigger one).** ⚠️
=======

💡  **Feel free to check out the progress of the new PyTorch model in the pull request [#5](/../../pull/5) or the [pytorch](https://github.com/Netanelshoshan/freqAI-LSTM/tree/4-pytorch-migration) branch. So far It has shown >90% acc on a 1/3 of the dataset used by tensorflow. Meaning 120 days.**

**I encourage you to give it a spin, all you need to do is to copy and paste the files. Use the same config.json, add the torch config I added in my pull request and use the same example strategy. If you tackle any bugs of problems, feel free to reach out. 🙂 (Avoid using the quickstart guide below - which is for the TensorFlow model.)** 💡

>>>>>>> 6befb5a9

## Overview

This project aims to develop a trading model that utilizes a dynamic weighting and aggregate scoring system to make more informed trading decisions. The model was initially built using TensorFlow and the Keras API, but has been ported to PyTorch to take advantage of its better GPU support across platforms and faster development process.

## Quick Start

1. Clone the repository

```shell
git clone https://github.com/Netanelshoshan/freqAI-LSTM.git
```
2. Copy the files to the freqtrade directory

```shell 
cp torch/BasePyTorchModel.py <freqtrade dir>/freqtrade/freqai/base_models/
cp torch/PyTorchLSTMModel.py <freqtrade dir >/freqtrade/freqai/torch/
cp torch/PyTorchModelTrainer.py <freqtrade dir>/freqtrade/freqai/torch/
cp torch/PyTorchLSTMRegressor.py <freqtrade dir>/user_data/freqaimodels/
cp config-example.json <freqtrade dir>/user_data/config.json
cp ExampleLSTMStrategy.py <freqtrade dir>/user_data/strategies/
```
3. Download the data
```shel
freqtrade download-data -c user_data/config-torch.json --timerange 20230101-20240529 --timeframe 15m 30m 1h 2h 4h 8h 1d --erase
```
4. Edit "freqtrade/configuration/config_validation.py"
```python
...
def _validate_freqai_include_timeframes()
...
    if freqai_enabled:
        main_tf = conf.get('timeframe', '5m') -> change to '1h' or the **min** timeframe of your choosing
```
5. Run the backtest
```shell
freqtrade backtesting -c user_data/config-torch.json --breakdown day week month --timerange 20240301-20240401 
````


## Model Architecture

The core of the model is a Long Short-Term Memory (LSTM) network, which is a type of recurrent neural network that excels at handling sequential data and capturing long-term dependencies.

The LSTM model (PyTorchLSTMModel) has the following architecture:

1. The input data is passed through a series of LSTM layers (the number of layers is configurable via the `num_lstm_layers` parameter.). Each LSTM layer is followed by a Batch Normalization layer and a Dropout layer for regularization.
2. The output from the last LSTM layer is then passed through a fully connected layer with ReLU activation.
3. An Alpha Dropout layer is applied for additional regularization.
4. Finally, the output is passed through another fully connected layer to produce the final predictions.

The model's hyperparameters, such as the number of LSTM layers, hidden dimensions, dropout rates, and others, can be easily configured through the `model_kwargs` parameter in the `model_training_parameters` section of the configuration file.

Here's an example of how the model_training_parameters can be set up:

```json
"model_training_parameters": {
    "learning_rate": 3e-3,
    "trainer_kwargs": {
    "n_steps": null,
    "batch_size": 32,
    "n_epochs": 10,
    },
    "model_kwargs": {
    "num_lstm_layers": 3,
    "hidden_dim": 128,
    "dropout_percent": 0.4,
    "window_size": 5
    }
}
```
Let's go through each of these parameters:

- `learning_rate`: This is the learning rate used by the optimizer during training. It controls the step size at which the model's weights are updated in response to the estimated error each time the model weights are updated.
- `trainer_kwargs`: These are keyword arguments passed to the `PyTorchLSTMTrainer` which is located in PyTorchModelTrainer.
    - `n_steps`: The number of training iterations. If set to null, the number of epochs (n_epochs) will be used instead.
    - `batch_size`: The number of samples per gradient update.
    -  `n_epochs`: The number of times to iterate over the dataset.
- `model_kwargs`: These are keyword arguments passed to the `PyTorchLSTMModel`.
    - `num_lstm_layers`: The number of LSTM layers in the model.
    - `hidden_dim`: The dimensionality of the output space (i.e., the number of hidden units) in each LSTM layer.
    - `dropout_percent`: The dropout rate for regularization. Dropout is a technique used to prevent overfitting by randomly setting a fraction of input units to 0 at each update during training.
    - `window_size`: The number of time steps (or data points in the above case) to look back when making predictions.


## The Strategy

At its core, this strategy is all about making smart trading decisions by looking at the market from different angles. It's like having a team of experts, each focusing on a specific aspect of the market, and then combining their insights to make a well-informed decision.

Here's how it works:

1. **Indicators**: The strategy calculates a bunch of technical indicators, which are like different lenses to view the market. These indicators help identify trends, momentum, volatility, and other important market characteristics.

2. **Normalization**: To make sure all the indicators are on the same page. it normalizes them by calculating the z-score. This step ensures that the indicators are comparable and can be weighted appropriately.

3. **Dynamic Weighting**: The strategy is adaptable and can adjust the importance of different indicators based on market conditions.

4. **Aggregate Score**: All the normalized indicators are combined into a single score, which represents the overall market sentiment. Just like taking a vote among the experts to reach a consensus.

5. **Market Regime Filters**: The strategy considers the current market regime, whether it's bullish, bearish, or neutral. Looking up the weather before deciding on an outfit. 🌞🌧️?

6. **Volatility Adjustments**: It takes into account the market's volatility and adjusts the target score accordingly. We want to be cautious when the market is choppy and more aggressive when it's calm.

7. **Final Target Score**: All these factors are combined into a final target score, which is like a concise and informative signal for the LSTM model to learn from. It's like giving the model a clear and focused task to work on.

8. **Entry and Exit Signals**: we use the predicted target score and set thresholds to determine when to enter or exit a trade.

## Why It Works

Using a multi-factor target score allows the strategy to consider multiple aspects of the market simultaneously, leading to more robust and informed decision-making.

By reducing noise and focusing on the most relevant information, the target score helps the LSTM model learn from a cleaner and more meaningful signal, filtering out the distractions and focusing on what really matters.

The dynamic weighting and market regime filters make the strategy adaptable to changing market conditions. We want the strategy to `"think"` and adjust to new situations.


```python
# Step 0: Calculate new indicators
dataframe['ma'] = ta.SMA(dataframe, timeperiod=10)
dataframe['roc'] = ta.ROC(dataframe, timeperiod=2)
dataframe['macd'], dataframe['macdsignal'], dataframe['macdhist'] = ta.MACD(dataframe['close'], slowperiod=12,
                                                                            fastperiod=26)
dataframe['momentum'] = ta.MOM(dataframe, timeperiod=4)
dataframe['rsi'] = ta.RSI(dataframe, timeperiod=10)
bollinger = ta.BBANDS(dataframe, timeperiod=20)
dataframe['bb_upperband'] = bollinger['upperband']
dataframe['bb_middleband'] = bollinger['middleband']
dataframe['bb_lowerband'] = bollinger['lowerband']
dataframe['cci'] = ta.CCI(dataframe, timeperiod=20)
dataframe['stoch'] = ta.STOCH(dataframe)['slowk']
dataframe['atr'] = ta.ATR(dataframe, timeperiod=14)
dataframe['obv'] = ta.OBV(dataframe)

# Step 1: Normalize Indicators:
# Why? Normalizing the indicators will make them comparable and allow us to assign weights to them.
# How? We will calculate the z-score of each indicator by subtracting the rolling mean and dividing by the
# rolling standard deviation. This will give us a normalized value that is centered around 0 with a standard
# deviation of 1.
dataframe['normalized_stoch'] = (dataframe['stoch'] - dataframe['stoch'].rolling(window=14).mean()) / dataframe[
    'stoch'].rolling(window=14).std()
dataframe['normalized_atr'] = (dataframe['atr'] - dataframe['atr'].rolling(window=14).mean()) / dataframe[
    'atr'].rolling(window=14).std()
dataframe['normalized_obv'] = (dataframe['obv'] - dataframe['obv'].rolling(window=14).mean()) / dataframe[
    'obv'].rolling(window=14).std()
dataframe['normalized_ma'] = (dataframe['close'] - dataframe['close'].rolling(window=10).mean()) / dataframe[
    'close'].rolling(window=10).std()
dataframe['normalized_macd'] = (dataframe['macd'] - dataframe['macd'].rolling(window=26).mean()) / dataframe[
    'macd'].rolling(window=26).std()
dataframe['normalized_roc'] = (dataframe['roc'] - dataframe['roc'].rolling(window=2).mean()) / dataframe[
    'roc'].rolling(window=2).std()
dataframe['normalized_momentum'] = (dataframe['momentum'] - dataframe['momentum'].rolling(window=4).mean()) / \
                                   dataframe['momentum'].rolling(window=4).std()
dataframe['normalized_rsi'] = (dataframe['rsi'] - dataframe['rsi'].rolling(window=10).mean()) / dataframe[
    'rsi'].rolling(window=10).std()
dataframe['normalized_bb_width'] = (dataframe['bb_upperband'] - dataframe['bb_lowerband']).rolling(
    window=20).mean() / (dataframe['bb_upperband'] - dataframe['bb_lowerband']).rolling(window=20).std()
dataframe['normalized_cci'] = (dataframe['cci'] - dataframe['cci'].rolling(window=20).mean()) / dataframe[
    'cci'].rolling(window=20).std()

# Dynamic Weights (Example: Increase the weight of momentum in a strong trend)
trend_strength = abs(dataframe['ma'] - dataframe['close'])

# Calculate the rolling mean and standard deviation of the trend strength to determine a strong trend
# The threshold is set to 1.5 times the standard deviation above the mean, but can be adjusted as needed
strong_trend_threshold = trend_strength.rolling(window=14).mean() + 1.5 * trend_strength.rolling(
    window=14).std()

# Assign a higher weight to momentum if the trend is strong
is_strong_trend = trend_strength > strong_trend_threshold

# Assign the dynamic weights to the dataframe
dataframe['w_momentum'] = np.where(is_strong_trend, self.w3.value * 1.5, self.w3.value)

# Step 2: Calculate aggregate score S
w = [self.w0.value, self.w1.value, self.w2.value, self.w3.value, self.w4.value, self.w5.value,
     self.w6.value, self.w7.value, self.w8.value]

dataframe['S'] = w[0] * dataframe['normalized_ma'] + w[1] * dataframe['normalized_macd'] + w[2] * dataframe[
    'normalized_roc'] + w[3] * dataframe['normalized_rsi'] + w[4] * \
                 dataframe['normalized_bb_width'] + w[5] * dataframe['normalized_cci'] + dataframe[
                     'w_momentum'] * dataframe['normalized_momentum'] + self.w8.value * dataframe[
                     'normalized_stoch'] + self.w7.value * dataframe['normalized_atr'] + self.w6.value * \
                 dataframe['normalized_obv']

# Step 3: Market Regime Filter R
# EXPLANATION: If the price is above the upper Bollinger Band, assign a value
# of 1 to R. If the price is below the lower Bollinger Band, assign a value of -1 to R. Otherwise,
# the value R stays 0.
# What's basically happening here is that we are assigning a value of 1 to R when
# the price is in the upper band, -1 when the price is in the lower band, and 0 when the price is in the
# middle band. This is a simple way to determine the market regime based on Bollinger Bands. What is market
# regime? Market regime is the state of the market. It can be trending, ranging, or reversing. So we are
# using Bollinger Bands to determine the market regime. You can use other indicators to determine the market
# regime as well. For example, you can use moving averages, RSI, MACD, etc.
dataframe['R'] = 0
dataframe.loc[(dataframe['close'] > dataframe['bb_middleband']) & (
        dataframe['close'] > dataframe['bb_upperband']), 'R'] = 1
dataframe.loc[(dataframe['close'] < dataframe['bb_middleband']) & (
        dataframe['close'] < dataframe['bb_lowerband']), 'R'] = -1

# Additional Market Regime Filter based on long-term MA
dataframe['ma_100'] = ta.SMA(dataframe, timeperiod=100)
dataframe['R2'] = np.where(dataframe['close'] > dataframe['ma_100'], 1, -1)

# Step 4: Volatility Adjustment V
# EXPLANATION: Calculate the Bollinger Band width and assign it to V. The Bollinger Band width is the
# difference between the upper and lower Bollinger Bands divided by the middle Bollinger Band. The idea is
# that when the Bollinger Bands are wide, the market is volatile, and when the Bollinger Bands are narrow,
# the market is less volatile. So we are using the Bollinger Band width as a measure of volatility. You can
# use other indicators to measure volatility as well. For example, you can use the ATR (Average True Range)
bb_width = (dataframe['bb_upperband'] - dataframe['bb_lowerband']) / dataframe['bb_middleband']
dataframe['V'] = 1 / bb_width  # example, assuming V is inversely proportional to BB width

# Another Volatility Adjustment using ATR
dataframe['V2'] = 1 / dataframe['atr']

# Get Final Target Score to incorporate new calculations
dataframe['T'] = dataframe['S'] * dataframe['R'] * dataframe['V'] * dataframe['R2'] * dataframe['V2']

# Assign the target score T to the AI target column
dataframe['&-target'] = dataframe['T']
```

## Putting It All Together

In a nutshell, by calculating and normalizing indicators, applying dynamic weighting, considering market regimes, adjusting for volatility, and using a multi-factor target score, the strategy provides a comprehensive and efficient signal for the LSTM model to learn from.

It's a powerful combination of technical analysis, adaptability, and deep learning that aims to navigate the market effectively and make profitable trading decisions.


## Challenges and Future Improvements

One of the challenges are ensuring model is not overfitting. We mitigated that using dropout layers, regularization, adjusting the number of layers and neurons, and tuning the number of epochs.

Another challenge is to avoid trading on noise. This can be addressed by using a threshold and weights, to filter out the noise or by employing dissimilarity measures.

With the right hyperparameters and the hardware like M1 Max / RTX3070 , the model achieved an accuracy of >90.0% on a small dataset of 120 days on backtesting using minimal config and trying hard to avoid overfitting.

![](https://private-user-images.githubusercontent.com/45298885/335341423-b54c065b-0429-485b-9c70-2184f12692cd.png?jwt=eyJhbGciOiJIUzI1NiIsInR5cCI6IkpXVCJ9.eyJpc3MiOiJnaXRodWIuY29tIiwiYXVkIjoicmF3LmdpdGh1YnVzZXJjb250ZW50LmNvbSIsImtleSI6ImtleTUiLCJleHAiOjE3MTcyNDE0NjIsIm5iZiI6MTcxNzI0MTE2MiwicGF0aCI6Ii80NTI5ODg4NS8zMzUzNDE0MjMtYjU0YzA2NWItMDQyOS00ODViLTljNzAtMjE4NGYxMjY5MmNkLnBuZz9YLUFtei1BbGdvcml0aG09QVdTNC1ITUFDLVNIQTI1NiZYLUFtei1DcmVkZW50aWFsPUFLSUFWQ09EWUxTQTUzUFFLNFpBJTJGMjAyNDA2MDElMkZ1cy1lYXN0LTElMkZzMyUyRmF3czRfcmVxdWVzdCZYLUFtei1EYXRlPTIwMjQwNjAxVDExMjYwMlomWC1BbXotRXhwaXJlcz0zMDAmWC1BbXotU2lnbmF0dXJlPTkzMTdlODQxMDgxMzhjYjIyOWM3YjFjNzFkYmU5ODliYWExNzExZDc4MjQxNjY1MTg3MGUyYmFkNTcwOWIwOWImWC1BbXotU2lnbmVkSGVhZGVycz1ob3N0JmFjdG9yX2lkPTAma2V5X2lkPTAmcmVwb19pZD0wIn0.LRLbWfVBCvkvW_egcV4Po7PepIcTx4QBO8SXITG1M9A "Backtest result on two pairs, with the new and improved PyTorch model.")
![](https://private-user-images.githubusercontent.com/45298885/335342184-3b27d994-3bc3-4ea1-ba68-e252a0a03aa2.png?jwt=eyJhbGciOiJIUzI1NiIsInR5cCI6IkpXVCJ9.eyJpc3MiOiJnaXRodWIuY29tIiwiYXVkIjoicmF3LmdpdGh1YnVzZXJjb250ZW50LmNvbSIsImtleSI6ImtleTUiLCJleHAiOjE3MTcyNDE0NjIsIm5iZiI6MTcxNzI0MTE2MiwicGF0aCI6Ii80NTI5ODg4NS8zMzUzNDIxODQtM2IyN2Q5OTQtM2JjMy00ZWExLWJhNjgtZTI1MmEwYTAzYWEyLnBuZz9YLUFtei1BbGdvcml0aG09QVdTNC1ITUFDLVNIQTI1NiZYLUFtei1DcmVkZW50aWFsPUFLSUFWQ09EWUxTQTUzUFFLNFpBJTJGMjAyNDA2MDElMkZ1cy1lYXN0LTElMkZzMyUyRmF3czRfcmVxdWVzdCZYLUFtei1EYXRlPTIwMjQwNjAxVDExMjYwMlomWC1BbXotRXhwaXJlcz0zMDAmWC1BbXotU2lnbmF0dXJlPTMxNTRjYTA2YjI3Mzg3MjcyOTdlN2YyZTkzZjk2ZjBkNmM2MmJkZDg2N2FmMjQ3ZWJhNmI3YmU0MGMyMDJkMmYmWC1BbXotU2lnbmVkSGVhZGVycz1ob3N0JmFjdG9yX2lkPTAma2V5X2lkPTAmcmVwb19pZD0wIn0.Ctk2HyfIERcwBnN2IZvwwaqa5f-w5s50fmaa8r_sVzw "Daily returns on two pairs over march 2024. The model is fairly strict and doesn't generate a lot of signals. ")

## Contributing

Contributions to the project are welcome! If you find any issues or have suggestions for improvements, please open an
issue or submit a pull request on the [GitHub repository](https://github.com/netanelshoshan/freqAI-LSTM).

## License

This project is licensed under the [MIT License](LICENSE).
<|MERGE_RESOLUTION|>--- conflicted
+++ resolved
@@ -1,25 +1,14 @@
-<<<<<<< HEAD
-=======
-# A Trading Model Utilizing a Dynamic Weighting and Aggregate Scoring System with LSTM Networks
->>>>>>> 6befb5a9
 
 # A Trading Model Utilizing a Dynamic Weighting and Aggregate Scoring System with LSTM Networks
 
 A regression model and trading strategy for  [FreqAI](https://www.freqtrade.io/en/stable/freqai/) module
 from [freqtrade](https://github.com/freqtrade/freqtrade), a crypto trading bot.
 
-<<<<<<< HEAD
+
 ⚠️ **Since problems have started to arise with the latest versions of Freqtrade (> 2024.02), I will be porting this
 model, and potentially other models, to PyTorch. PyTorch has better GPU support across platforms and allows for faster
 development since it eliminates the need to edit the core of freqAI (maybe just increasing the timeframe limit from 5
 minutes to a bigger one).** ⚠️
-=======
-
-💡  **Feel free to check out the progress of the new PyTorch model in the pull request [#5](/../../pull/5) or the [pytorch](https://github.com/Netanelshoshan/freqAI-LSTM/tree/4-pytorch-migration) branch. So far It has shown >90% acc on a 1/3 of the dataset used by tensorflow. Meaning 120 days.**
-
-**I encourage you to give it a spin, all you need to do is to copy and paste the files. Use the same config.json, add the torch config I added in my pull request and use the same example strategy. If you tackle any bugs of problems, feel free to reach out. 🙂 (Avoid using the quickstart guide below - which is for the TensorFlow model.)** 💡
-
->>>>>>> 6befb5a9
 
 ## Overview
 
